--- conflicted
+++ resolved
@@ -1,13 +1,8 @@
 "use client";
 
 import SubscriptionStatusContext from "@app/contexts/subscriptionStatusContext";
-<<<<<<< HEAD
 import { getTierPriceSet, TierId } from "@server/lib/billing/tiers";
-import { GetOrgSubscriptionResponse } from "#private/routers/billing";
-=======
-import { getTierPriceSet } from "@server/lib/billing/tiers";
 import { GetOrgSubscriptionResponse } from "@server/routers/billing/types";
->>>>>>> e7828a43
 import { useState } from "react";
 import { build } from "@server/build";
 
