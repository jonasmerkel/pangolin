--- conflicted
+++ resolved
@@ -21,12 +21,8 @@
     const { resource, authInfo, site } = useResourceContext();
     const api = createApiClient(useEnvContext());
 
-<<<<<<< HEAD
-    const { isEnabled, isAvailable } = useDockerSocket(resource.siteId);
+    const { isEnabled, isAvailable } = useDockerSocket(site!);
     const t = useTranslations();
-=======
-    const { isEnabled, isAvailable } = useDockerSocket(site!);
->>>>>>> ab843b1a
 
     let fullUrl = `${resource.ssl ? "https" : "http"}://${resource.fullDomain}`;
 
