--- conflicted
+++ resolved
@@ -14,24 +14,19 @@
     FormMessage
 } from "@/components/ui/form";
 import { Input } from "@/components/ui/input";
-<<<<<<< HEAD
 import {
     Command,
     CommandEmpty,
     CommandGroup,
     CommandInput,
     CommandItem,
-    CommandList
 } from "@/components/ui/command";
 import { cn } from "@app/lib/cn";
-
 import {
     Popover,
     PopoverContent,
     PopoverTrigger
 } from "@/components/ui/popover";
-=======
->>>>>>> 7d6dd9e9
 import { useResourceContext } from "@app/hooks/useResourceContext";
 import { ListSitesResponse } from "@server/routers/site";
 import { useEffect, useState } from "react";
@@ -55,6 +50,7 @@
 import { createApiClient } from "@app/lib/api";
 import { useEnvContext } from "@app/hooks/useEnvContext";
 import { subdomainSchema } from "@server/schemas/subdomainSchema";
+import { CaretSortIcon, CheckIcon } from "@radix-ui/react-icons";
 
 const GeneralFormSchema = z
     .object({
