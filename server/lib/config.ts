--- conflicted
+++ resolved
@@ -4,195 +4,7 @@
 import { SupporterKey, supporterKey } from "@server/db";
 import { eq } from "drizzle-orm";
 import { license } from "@server/license/license";
-<<<<<<< HEAD
-
-const portSchema = z.number().positive().gt(0).lte(65535);
-
-const getEnvOrYaml = (envVar: string) => (valFromYaml: any) => {
-    return process.env[envVar] ?? valFromYaml;
-};
-
-const configSchema = z.object({
-    app: z.object({
-        dashboard_url: z
-            .string()
-            .url()
-            .optional()
-            .pipe(z.string().url())
-            .transform((url) => url.toLowerCase()),
-        log_level: z
-            .enum(["debug", "info", "warn", "error"])
-            .optional()
-            .default("info"),
-        save_logs: z.boolean().optional().default(false),
-        log_failed_attempts: z.boolean().optional().default(false)
-    }),
-    domains: z
-        .record(
-            z.string(),
-            z.object({
-                base_domain: z
-                    .string()
-                    .nonempty("base_domain must not be empty")
-                    .transform((url) => url.toLowerCase()),
-                cert_resolver: z.string().optional().default("letsencrypt"),
-                prefer_wildcard_cert: z.boolean().optional().default(false)
-            })
-        )
-        .refine(
-            (domains) => {
-                const keys = Object.keys(domains);
-
-                if (keys.length === 0) {
-                    return false;
-                }
-
-                return true;
-            },
-            {
-                message: "At least one domain must be defined"
-            }
-        ),
-    server: z.object({
-        integration_port: portSchema
-            .optional()
-            .default(3003)
-            .transform(stoi)
-            .pipe(portSchema.optional()),
-        external_port: portSchema
-            .optional()
-            .default(3000)
-            .transform(stoi)
-            .pipe(portSchema),
-        internal_port: portSchema
-            .optional()
-            .default(3001)
-            .transform(stoi)
-            .pipe(portSchema),
-        next_port: portSchema
-            .optional()
-            .default(3002)
-            .transform(stoi)
-            .pipe(portSchema),
-        internal_hostname: z
-            .string()
-            .optional()
-            .default("pangolin")
-            .transform((url) => url.toLowerCase()),
-        session_cookie_name: z.string().optional().default("p_session_token"),
-        resource_access_token_param: z.string().optional().default("p_token"),
-        resource_access_token_headers: z
-            .object({
-                id: z.string().optional().default("P-Access-Token-Id"),
-                token: z.string().optional().default("P-Access-Token")
-            })
-            .optional()
-            .default({}),
-        resource_session_request_param: z
-            .string()
-            .optional()
-            .default("resource_session_request_param"),
-        dashboard_session_length_hours: z
-            .number()
-            .positive()
-            .gt(0)
-            .optional()
-            .default(720),
-        resource_session_length_hours: z
-            .number()
-            .positive()
-            .gt(0)
-            .optional()
-            .default(720),
-        cors: z
-            .object({
-                origins: z.array(z.string()).optional(),
-                methods: z.array(z.string()).optional(),
-                allowed_headers: z.array(z.string()).optional(),
-                credentials: z.boolean().optional()
-            })
-            .optional(),
-        trust_proxy: z.boolean().optional().default(true),
-        secret: z
-            .string()
-            .optional()
-            .transform(getEnvOrYaml("SERVER_SECRET"))
-            .pipe(z.string().min(8))
-    }),
-    traefik: z.object({
-        http_entrypoint: z.string(),
-        https_entrypoint: z.string().optional(),
-        additional_middlewares: z.array(z.string()).optional()
-    }),
-    gerbil: z.object({
-        start_port: portSchema.optional().transform(stoi).pipe(portSchema),
-        base_endpoint: z
-            .string()
-            .optional()
-            .pipe(z.string())
-            .transform((url) => url.toLowerCase()),
-        use_subdomain: z.boolean(),
-        subnet_group: z.string(),
-        block_size: z.number().positive().gt(0),
-        site_block_size: z.number().positive().gt(0)
-    }),
-    orgs: z.object({
-        block_size: z.number().positive().gt(0),
-        subnet_group: z.string(),
-    }),
-    rate_limits: z.object({
-        global: z.object({
-            window_minutes: z.number().positive().gt(0),
-            max_requests: z.number().positive().gt(0)
-        }),
-        auth: z
-            .object({
-                window_minutes: z.number().positive().gt(0),
-                max_requests: z.number().positive().gt(0)
-            })
-            .optional()
-    }),
-    email: z
-        .object({
-            smtp_host: z.string().optional(),
-            smtp_port: portSchema.optional(),
-            smtp_user: z.string().optional(),
-            smtp_pass: z.string().optional(),
-            smtp_secure: z.boolean().optional(),
-            smtp_tls_reject_unauthorized: z.boolean().optional(),
-            no_reply: z.string().email().optional()
-        })
-        .optional(),
-    users: z.object({
-        server_admin: z.object({
-            email: z
-                .string()
-                .email()
-                .optional()
-                .transform(getEnvOrYaml("USERS_SERVERADMIN_EMAIL"))
-                .pipe(z.string().email())
-                .transform((v) => v.toLowerCase()),
-            password: passwordSchema
-                .optional()
-                .transform(getEnvOrYaml("USERS_SERVERADMIN_PASSWORD"))
-                .pipe(passwordSchema)
-        })
-    }),
-    flags: z
-        .object({
-            require_email_verification: z.boolean().optional(),
-            disable_signup_without_invite: z.boolean().optional(),
-            disable_user_create_org: z.boolean().optional(),
-            allow_raw_resources: z.boolean().optional(),
-            allow_base_domain_resources: z.boolean().optional(),
-            allow_local_sites: z.boolean().optional(),
-            enable_integration_api: z.boolean().optional()
-        })
-        .optional()
-});
-=======
 import { configSchema, readConfigFile } from "./readConfigFile";
->>>>>>> 3503cc33
 
 export class Config {
     private rawConfig!: z.infer<typeof configSchema>;
