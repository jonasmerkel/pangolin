--- conflicted
+++ resolved
@@ -106,7 +106,6 @@
             );
         }
 
-<<<<<<< HEAD
         // Check if user has security keys registered
         const userSecurityKeys = await db
             .select()
@@ -123,18 +122,6 @@
             });
         }
 
-        if (existingUser.twoFactorEnabled) {
-            // If 2FA is enabled but no secret exists, force setup
-            if (!existingUser.twoFactorSecret) {
-                return response<LoginResponse>(res, {
-                    data: { twoFactorSetupRequired: true },
-                    success: true,
-                    error: false,
-                    message: "Two-factor authentication setup required",
-                    status: HttpCode.ACCEPTED
-                });
-            }
-=======
         if (
             existingUser.twoFactorSetupRequested &&
             !existingUser.twoFactorEnabled
@@ -147,7 +134,6 @@
                 status: HttpCode.ACCEPTED
             });
         }
->>>>>>> 915ccdc0
 
         if (existingUser.twoFactorEnabled) {
             if (!code) {
