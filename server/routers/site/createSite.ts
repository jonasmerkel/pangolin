--- conflicted
+++ resolved
@@ -87,12 +87,8 @@
             pubKey,
             subnet,
             newtId,
-<<<<<<< HEAD
             secret,
             address
-=======
-            secret
->>>>>>> 9a167b5a
         } = parsedBody.data;
 
         const parsedParams = createSiteParamsSchema.safeParse(req.params);
@@ -124,7 +120,6 @@
             );
         }
 
-<<<<<<< HEAD
         let updatedAddress = null;
         if (address) {
             if (!isValidIP(address)) {
@@ -178,8 +173,6 @@
             }
         }
 
-=======
->>>>>>> 9a167b5a
         const niceId = await getUniqueSiteName(orgId);
 
         await db.transaction(async (trx) => {
