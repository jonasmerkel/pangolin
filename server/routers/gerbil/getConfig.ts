--- conflicted
+++ resolved
@@ -98,17 +98,6 @@
             );
         }
 
-<<<<<<< HEAD
-        // Fetch sites for this exit node
-        const sitesRes = await db.select().from(sites).where(eq(sites.exitNodeId, exitNode[0].exitNodeId));
-
-        const peers = await Promise.all(sitesRes.map(async (site) => {
-            return {
-                publicKey: site.pubKey,
-                allowedIps: await getAllowedIps(site.siteId) // put 0.0.0.0/0 for now
-            };
-        }));
-=======
         const sitesRes = await db
             .select()
             .from(sites)
@@ -122,7 +111,6 @@
                 };
             })
         );
->>>>>>> 3503cc33
 
         const configResponse: GetConfigResponse = {
             listenPort: exitNode[0].listenPort || 51820,
