--- conflicted
+++ resolved
@@ -21,13 +21,9 @@
 type ClientType = 'newt' | 'olm';
 
 interface AuthenticatedWebSocket extends WebSocket {
-<<<<<<< HEAD
     client?: Newt | Olm;
     clientType?: ClientType;
-=======
-    newt?: Newt;
     connectionId?: string;
->>>>>>> 139c9d2c
 }
 
 interface TokenPayload {
@@ -51,23 +47,19 @@
 interface HandlerContext {
     message: WSMessage;
     senderWs: WebSocket;
-<<<<<<< HEAD
     client: Newt | Olm | undefined;
     clientType: ClientType;
-    sendToClient: (clientId: string, message: WSMessage) => boolean;
-    broadcastToAllExcept: (message: WSMessage, excludeClientId?: string) => void;
-=======
-    newt: Newt | undefined;
-    sendToClient: (newtId: string, message: WSMessage) => Promise<boolean>;
-    broadcastToAllExcept: (message: WSMessage, excludeNewtId?: string) => Promise<void>;
->>>>>>> 139c9d2c
+    sendToClient: (clientType: ClientType, clientId: string, message: WSMessage) => Promise<boolean>;
+    broadcastToAllExcept: (message: WSMessage, excludeClientType?: ClientType, excludeClientId?: string) => Promise<void>;
     connectedClients: Map<string, WebSocket[]>;
 }
 
 interface RedisMessage {
     type: 'direct' | 'broadcast';
-    targetNewtId?: string;
-    excludeNewtId?: string;
+    targetClientType?: ClientType;
+    targetClientId?: string;
+    excludeClientType?: ClientType;
+    excludeClientId?: string;
     message: WSMessage;
     fromNodeId: string;
 }
@@ -83,10 +75,12 @@
 
 // Client tracking map (local to this node)
 let connectedClients: Map<string, AuthenticatedWebSocket[]> = new Map();
-
-// Redis keys
-const getConnectionsKey = (newtId: string) => `ws:connections:${newtId}`;
-const getNodeConnectionsKey = (nodeId: string, newtId: string) => `ws:node:${nodeId}:${newtId}`;
+// Helper to get map key
+const getClientMapKey = (clientType: ClientType, clientId: string) => `${clientType}:${clientId}`;
+
+// Redis keys (generalized)
+const getConnectionsKey = (clientType: ClientType, clientId: string) => `ws:connections:${clientType}:${clientId}`;
+const getNodeConnectionsKey = (nodeId: string, clientType: ClientType, clientId: string) => `ws:node:${nodeId}:${clientType}:${clientId}`;
 
 // Initialize Redis subscription for cross-node messaging
 const initializeRedisSubscription = async (): Promise<void> => {
@@ -95,16 +89,16 @@
     await redisManager.subscribe(REDIS_CHANNEL, async (channel: string, message: string) => {
         try {
             const redisMessage: RedisMessage = JSON.parse(message);
-            
+
             // Ignore messages from this node
             if (redisMessage.fromNodeId === NODE_ID) return;
-            
-            if (redisMessage.type === 'direct' && redisMessage.targetNewtId) {
+
+            if (redisMessage.type === 'direct' && redisMessage.targetClientType && redisMessage.targetClientId) {
                 // Send to specific client on this node
-                await sendToClientLocal(redisMessage.targetNewtId, redisMessage.message);
+                await sendToClientLocal(redisMessage.targetClientType, redisMessage.targetClientId, redisMessage.message);
             } else if (redisMessage.type === 'broadcast') {
                 // Broadcast to all clients on this node except excluded
-                await broadcastToAllExceptLocal(redisMessage.message, redisMessage.excludeNewtId);
+                await broadcastToAllExceptLocal(redisMessage.message, redisMessage.excludeClientType, redisMessage.excludeClientId);
             }
         } catch (error) {
             logger.error('Error processing Redis message:', error);
@@ -113,86 +107,55 @@
 };
 
 // Helper functions for client management
-<<<<<<< HEAD
-const addClient = (clientId: string, ws: AuthenticatedWebSocket, clientType: ClientType): void => {
-    const existingClients = connectedClients.get(clientId) || [];
-    existingClients.push(ws);
-    connectedClients.set(clientId, existingClients);
-    logger.info(`Client added to tracking - ${clientType.toUpperCase()} ID: ${clientId}, Total connections: ${existingClients.length}`);
-};
-
-const removeClient = (clientId: string, ws: AuthenticatedWebSocket, clientType: ClientType): void => {
-    const existingClients = connectedClients.get(clientId) || [];
-=======
-const addClient = async (newtId: string, ws: AuthenticatedWebSocket): Promise<void> => {
+const addClient = async (clientType: ClientType, clientId: string, ws: AuthenticatedWebSocket): Promise<void> => {
     // Generate unique connection ID
     const connectionId = uuidv4();
     ws.connectionId = connectionId;
 
     // Add to local tracking
-    const existingClients = connectedClients.get(newtId) || [];
+    const mapKey = getClientMapKey(clientType, clientId);
+    const existingClients = connectedClients.get(mapKey) || [];
     existingClients.push(ws);
-    connectedClients.set(newtId, existingClients);
+    connectedClients.set(mapKey, existingClients);
 
     // Add to Redis tracking if enabled
     if (redisManager.isRedisEnabled()) {
-        // Add this node to the set of nodes handling this newt
-        await redisManager.sadd(getConnectionsKey(newtId), NODE_ID);
-        
-        // Track specific connection on this node
-        await redisManager.hset(getNodeConnectionsKey(NODE_ID, newtId), connectionId, Date.now().toString());
-    }
-
-    logger.info(`Client added to tracking - Newt ID: ${newtId}, Connection ID: ${connectionId}, Total connections: ${existingClients.length}`);
-};
-
-const removeClient = async (newtId: string, ws: AuthenticatedWebSocket): Promise<void> => {
-    // Remove from local tracking
-    const existingClients = connectedClients.get(newtId) || [];
->>>>>>> 139c9d2c
+        await redisManager.sadd(getConnectionsKey(clientType, clientId), NODE_ID);
+        await redisManager.hset(getNodeConnectionsKey(NODE_ID, clientType, clientId), connectionId, Date.now().toString());
+    }
+
+    logger.info(`Client added to tracking - ${clientType.toUpperCase()} ID: ${clientId}, Connection ID: ${connectionId}, Total connections: ${existingClients.length}`);
+};
+
+const removeClient = async (clientType: ClientType, clientId: string, ws: AuthenticatedWebSocket): Promise<void> => {
+    const mapKey = getClientMapKey(clientType, clientId);
+    const existingClients = connectedClients.get(mapKey) || [];
     const updatedClients = existingClients.filter(client => client !== ws);
     if (updatedClients.length === 0) {
-<<<<<<< HEAD
-        connectedClients.delete(clientId);
+        connectedClients.delete(mapKey);
+
+        if (redisManager.isRedisEnabled()) {
+            await redisManager.srem(getConnectionsKey(clientType, clientId), NODE_ID);
+            await redisManager.del(getNodeConnectionsKey(NODE_ID, clientType, clientId));
+        }
+
         logger.info(`All connections removed for ${clientType.toUpperCase()} ID: ${clientId}`);
     } else {
-        connectedClients.set(clientId, updatedClients);
+        connectedClients.set(mapKey, updatedClients);
+
+        if (redisManager.isRedisEnabled() && ws.connectionId) {
+            await redisManager.hdel(getNodeConnectionsKey(NODE_ID, clientType, clientId), ws.connectionId);
+        }
+
         logger.info(`Connection removed - ${clientType.toUpperCase()} ID: ${clientId}, Remaining connections: ${updatedClients.length}`);
     }
 };
 
-// Helper functions for sending messages
-const sendToClient = (clientId: string, message: WSMessage): boolean => {
-    const clients = connectedClients.get(clientId);
+// Local message sending (within this node)
+const sendToClientLocal = async (clientType: ClientType, clientId: string, message: WSMessage): Promise<boolean> => {
+    const mapKey = getClientMapKey(clientType, clientId);
+    const clients = connectedClients.get(mapKey);
     if (!clients || clients.length === 0) {
-        logger.info(`No active connections found for Client ID: ${clientId}`);
-=======
-        connectedClients.delete(newtId);
-        
-        // Remove from Redis tracking if enabled
-        if (redisManager.isRedisEnabled()) {
-            await redisManager.srem(getConnectionsKey(newtId), NODE_ID);
-            await redisManager.del(getNodeConnectionsKey(NODE_ID, newtId));
-        }
-        
-        logger.info(`All connections removed for Newt ID: ${newtId}`);
-    } else {
-        connectedClients.set(newtId, updatedClients);
-        
-        // Update Redis tracking if enabled
-        if (redisManager.isRedisEnabled() && ws.connectionId) {
-            await redisManager.hdel(getNodeConnectionsKey(NODE_ID, newtId), ws.connectionId);
-        }
-        
-        logger.info(`Connection removed - Newt ID: ${newtId}, Remaining connections: ${updatedClients.length}`);
-    }
-};
-
-// Local message sending (within this node)
-const sendToClientLocal = async (newtId: string, message: WSMessage): Promise<boolean> => {
-    const clients = connectedClients.get(newtId);
-    if (!clients || clients.length === 0) {
->>>>>>> 139c9d2c
         return false;
     }
     const messageString = JSON.stringify(message);
@@ -204,15 +167,10 @@
     return true;
 };
 
-<<<<<<< HEAD
-const broadcastToAllExcept = (message: WSMessage, excludeClientId?: string): void => {
-    connectedClients.forEach((clients, clientId) => {
-        if (clientId !== excludeClientId) {
-=======
-const broadcastToAllExceptLocal = async (message: WSMessage, excludeNewtId?: string): Promise<void> => {
-    connectedClients.forEach((clients, newtId) => {
-        if (newtId !== excludeNewtId) {
->>>>>>> 139c9d2c
+const broadcastToAllExceptLocal = async (message: WSMessage, excludeClientType?: ClientType, excludeClientId?: string): Promise<void> => {
+    connectedClients.forEach((clients, mapKey) => {
+        const [type, id] = mapKey.split(":");
+        if (!(excludeClientType && excludeClientId && type === excludeClientType && id === excludeClientId)) {
             clients.forEach(client => {
                 if (client.readyState === WebSocket.OPEN) {
                     client.send(JSON.stringify(message));
@@ -222,73 +180,72 @@
     });
 };
 
-<<<<<<< HEAD
-// Token verification middleware
-const verifyToken = async (token: string, clientType: ClientType): Promise<TokenPayload | null> => {
-=======
 // Cross-node message sending (via Redis)
-const sendToClient = async (newtId: string, message: WSMessage): Promise<boolean> => {
+const sendToClient = async (clientType: ClientType, clientId: string, message: WSMessage): Promise<boolean> => {
     // Try to send locally first
-    const localSent = await sendToClientLocal(newtId, message);
-    
+    const localSent = await sendToClientLocal(clientType, clientId, message);
+
     // If Redis is enabled, also send via Redis pub/sub to other nodes
     if (redisManager.isRedisEnabled()) {
         const redisMessage: RedisMessage = {
             type: 'direct',
-            targetNewtId: newtId,
+            targetClientType: clientType,
+            targetClientId: clientId,
             message,
             fromNodeId: NODE_ID
         };
-        
+
         await redisManager.publish(REDIS_CHANNEL, JSON.stringify(redisMessage));
     }
-    
+
     return localSent;
 };
 
-const broadcastToAllExcept = async (message: WSMessage, excludeNewtId?: string): Promise<void> => {
+const broadcastToAllExcept = async (message: WSMessage, excludeClientType?: ClientType, excludeClientId?: string): Promise<void> => {
     // Broadcast locally
-    await broadcastToAllExceptLocal(message, excludeNewtId);
-    
+    await broadcastToAllExceptLocal(message, excludeClientType, excludeClientId);
+
     // If Redis is enabled, also broadcast via Redis pub/sub to other nodes
     if (redisManager.isRedisEnabled()) {
         const redisMessage: RedisMessage = {
             type: 'broadcast',
-            excludeNewtId,
+            excludeClientType,
+            excludeClientId,
             message,
             fromNodeId: NODE_ID
         };
-        
+
         await redisManager.publish(REDIS_CHANNEL, JSON.stringify(redisMessage));
     }
 };
 
-// Check if a newt has active connections across all nodes
-const hasActiveConnections = async (newtId: string): Promise<boolean> => {
+// Check if a client has active connections across all nodes
+const hasActiveConnections = async (clientType: ClientType, clientId: string): Promise<boolean> => {
     if (!redisManager.isRedisEnabled()) {
-        // Fallback to local check
-        const clients = connectedClients.get(newtId);
+        const mapKey = getClientMapKey(clientType, clientId);
+        const clients = connectedClients.get(mapKey);
         return !!(clients && clients.length > 0);
     }
-    
-    const activeNodes = await redisManager.smembers(getConnectionsKey(newtId));
+
+    const activeNodes = await redisManager.smembers(getConnectionsKey(clientType, clientId));
     return activeNodes.length > 0;
 };
 
-// Get all active nodes for a newt
-const getActiveNodes = async (newtId: string): Promise<string[]> => {
+// Get all active nodes for a client
+const getActiveNodes = async (clientType: ClientType, clientId: string): Promise<string[]> => {
     if (!redisManager.isRedisEnabled()) {
-        const clients = connectedClients.get(newtId);
+        const mapKey = getClientMapKey(clientType, clientId);
+        const clients = connectedClients.get(mapKey);
         return (clients && clients.length > 0) ? [NODE_ID] : [];
     }
-    
-    return await redisManager.smembers(getConnectionsKey(newtId));
-};
-
-// Token verification middleware (unchanged)
-const verifyToken = async (token: string): Promise<TokenPayload | null> => {
->>>>>>> 139c9d2c
-    try {
+
+    return await redisManager.smembers(getConnectionsKey(clientType, clientId));
+};
+
+// Token verification middleware
+const verifyToken = async (token: string, clientType: ClientType): Promise<TokenPayload | null> => {
+
+try {
         if (clientType === 'newt') {
             const { session, newt } = await validateNewtSessionToken(token);
             if (!session || !newt) {
@@ -322,11 +279,7 @@
     }
 };
 
-<<<<<<< HEAD
-const setupConnection = (ws: AuthenticatedWebSocket, client: Newt | Olm, clientType: ClientType): void => {
-=======
-const setupConnection = async (ws: AuthenticatedWebSocket, newt: Newt): Promise<void> => {
->>>>>>> 139c9d2c
+const setupConnection = async (ws: AuthenticatedWebSocket, client: Newt | Olm, clientType: ClientType): Promise<void> => {
     logger.info("Establishing websocket connection");
     if (!client) {
         logger.error("Connection attempt without client");
@@ -337,12 +290,8 @@
     ws.clientType = clientType;
 
     // Add client to tracking
-<<<<<<< HEAD
     const clientId = clientType === 'newt' ? (client as Newt).newtId : (client as Olm).olmId;
-    addClient(clientId, ws, clientType);
-=======
-    await addClient(newt.newtId, ws);
->>>>>>> 139c9d2c
+    await addClient(clientType, clientId, ws);
 
     ws.on("message", async (data) => {
         try {
@@ -369,17 +318,13 @@
 
             if (response) {
                 if (response.broadcast) {
-<<<<<<< HEAD
-                    broadcastToAllExcept(response.message, response.excludeSender ? clientId : undefined);
+                    await broadcastToAllExcept(
+                        response.message,
+                        response.excludeSender ? clientType : undefined,
+                        response.excludeSender ? clientId : undefined
+                    );
                 } else if (response.targetClientId) {
-                    sendToClient(response.targetClientId, response.message);
-=======
-                    // Broadcast to all clients except sender if specified
-                    await broadcastToAllExcept(response.message, response.excludeSender ? newt.newtId : undefined);
-                } else if (response.targetNewtId) {
-                    // Send to specific client if targetNewtId is provided
-                    await sendToClient(response.targetNewtId, response.message);
->>>>>>> 139c9d2c
+                    await sendToClient(clientType, response.targetClientId, response.message);
                 } else {
                     ws.send(JSON.stringify(response.message));
                 }
@@ -396,26 +341,16 @@
         }
     });
 
-<<<<<<< HEAD
     ws.on("close", () => {
-        removeClient(clientId, ws, clientType);
+        removeClient(clientType, clientId, ws);
         logger.info(`Client disconnected - ${clientType.toUpperCase()} ID: ${clientId}`);
-=======
-    ws.on("close", async () => {
-        await removeClient(newt.newtId, ws);
-        logger.info(`Client disconnected - Newt ID: ${newt.newtId}`);
->>>>>>> 139c9d2c
     });
 
     ws.on("error", (error: Error) => {
         logger.error(`WebSocket error for ${clientType.toUpperCase()} ID ${clientId}:`, error);
     });
 
-<<<<<<< HEAD
     logger.info(`WebSocket connection established - ${clientType.toUpperCase()} ID: ${clientId}`);
-=======
-    logger.info(`WebSocket connection established - Newt ID: ${newt.newtId}, Node ID: ${NODE_ID}`);
->>>>>>> 139c9d2c
 };
 
 // Router endpoint
@@ -450,13 +385,8 @@
                 return;
             }
 
-<<<<<<< HEAD
             wss.handleUpgrade(request, socket, head, (ws: AuthenticatedWebSocket) => {
                 setupConnection(ws, tokenPayload.client, tokenPayload.clientType);
-=======
-            wss.handleUpgrade(request, socket, head, async (ws: AuthenticatedWebSocket) => {
-                await setupConnection(ws, tokenPayload.newt);
->>>>>>> 139c9d2c
             });
         } catch (error) {
             logger.error("WebSocket upgrade error:", error);
