import { verify } from "@node-rs/argon2";
import { Request, Response, NextFunction } from "express";
import { z } from "zod";
import { db } from "@server/db";
import { roles, userInvites, userOrgs, users } from "@server/db/schema";
import { eq } from "drizzle-orm";
import response from "@server/utils/response";
import HttpCode from "@server/types/HttpCode";
import createHttpError from "http-errors";
import logger from "@server/logger";
import { fromError } from "zod-validation-error";
import { isWithinExpirationDate } from "oslo";
import { verifyPassword } from "@server/auth/password";
import { checkValidInvite } from "@server/auth/checkValidInvite";

const acceptInviteBodySchema = z
    .object({
        token: z.string(),
        inviteId: z.string()
    })
    .strict();

export type AcceptInviteResponse = {
    accepted: boolean;
    orgId: string;
};

export async function acceptInvite(
    req: Request,
    res: Response,
    next: NextFunction
): Promise<any> {
    try {
        const parsedBody = acceptInviteBodySchema.safeParse(req.body);
        if (!parsedBody.success) {
            return next(
                createHttpError(
                    HttpCode.BAD_REQUEST,
                    fromError(parsedBody.error).toString()
                )
            );
        }

        const { token, inviteId } = parsedBody.data;

        const { error, existingInvite } = await checkValidInvite({
            token,
            inviteId
        });

        if (error) {
            return next(createHttpError(HttpCode.BAD_REQUEST, error));
        }

        if (!existingInvite) {
            return next(
                createHttpError(HttpCode.BAD_REQUEST, "Invite does not exist")
            );
        }

        const existingUser = await db
            .select()
            .from(users)
            .where(eq(users.email, existingInvite.email))
            .limit(1);
        if (!existingUser.length) {
            return next(
                createHttpError(
                    HttpCode.BAD_REQUEST,
                    "User does not exist. Please create an account first."
                )
            );
        }

        if (req.user && req.user.email !== existingInvite.email) {
            return next(
                createHttpError(
                    HttpCode.BAD_REQUEST,
                    "Invite is not for this user"
                )
            );
        }

        let roleId: number;
        // get the role to make sure it exists
        const existingRole = await db
            .select()
            .from(roles)
            .where(eq(roles.roleId, existingInvite.roleId))
            .limit(1);
        if (existingRole.length) {
            roleId = existingRole[0].roleId;
        } else {
            // TODO: use the default role on the org instead of failing
            return next(
                createHttpError(
                    HttpCode.BAD_REQUEST,
                    "Role does not exist. Please contact an admin."
                )
            );
        }

<<<<<<< HEAD
        // add the user to the org
        await db.insert(userOrgs).values({
            userId: existingUser[0].userId,
            orgId: existingInvite.orgId,
            roleId: existingInvite.roleId
        });

        // delete the invite
        await db.delete(userInvites).where(eq(userInvites.inviteId, inviteId));
=======
        await db.transaction(async (trx) => {
            // add the user to the org
            await trx.insert(userOrgs).values({
                userId: existingUser[0].userId,
                orgId: existingInvite[0].orgId,
                roleId: existingInvite[0].roleId
            });
>>>>>>> 29bd88eb

            // delete the invite
            await trx
                .delete(userInvites)
                .where(eq(userInvites.inviteId, inviteId));
        });
        
        return response<AcceptInviteResponse>(res, {
            data: { accepted: true, orgId: existingInvite.orgId },
            success: true,
            error: false,
            message: "Invite accepted",
            status: HttpCode.OK
        });
    } catch (error) {
        logger.error(error);
        return next(
            createHttpError(HttpCode.INTERNAL_SERVER_ERROR, "An error occurred")
        );
    }
}<|MERGE_RESOLUTION|>--- conflicted
+++ resolved
@@ -100,32 +100,20 @@
             );
         }
 
-<<<<<<< HEAD
-        // add the user to the org
-        await db.insert(userOrgs).values({
-            userId: existingUser[0].userId,
-            orgId: existingInvite.orgId,
-            roleId: existingInvite.roleId
-        });
-
-        // delete the invite
-        await db.delete(userInvites).where(eq(userInvites.inviteId, inviteId));
-=======
         await db.transaction(async (trx) => {
             // add the user to the org
             await trx.insert(userOrgs).values({
                 userId: existingUser[0].userId,
-                orgId: existingInvite[0].orgId,
-                roleId: existingInvite[0].roleId
+                orgId: existingInvite.orgId,
+                roleId: existingInvite.roleId
             });
->>>>>>> 29bd88eb
 
             // delete the invite
             await trx
                 .delete(userInvites)
                 .where(eq(userInvites.inviteId, inviteId));
         });
-        
+
         return response<AcceptInviteResponse>(res, {
             data: { accepted: true, orgId: existingInvite.orgId },
             success: true,
